--- conflicted
+++ resolved
@@ -372,57 +372,147 @@
                     "0x5f8215ee653cb7225c741c7aa8591468d1f158b8"
                 ]
             },
-<<<<<<< HEAD
+            {
+                "symbol": "BLUR",
+                "address": "0x5283D291DBCF85356A21bA090E6db59121208b44",
+                "valid_withdrawal_addresses": [
+                    "0x43dc53e0b5786677d100b431fd80d8e2f5a5ec65",
+                    "0x27bffb0f09c18539f9a47a39958bb149fe42a155",
+                    "0xe71cab44917bf40b072b47138a76006558cb29c6",
+                    "0xcfb7E94D71aB3C65479dacD9d8f2159184Ca17ED",
+                    "0x07B6c7bC3d7dc0f36133b542eA51aA7Ac560E974",
+                    "0xC4c945CBC846A3cC43C1F2eAc555EE9d86A7fcd3",
+                    "0x8BEe7340304a051B16ceCee05fB8c999Db3b65eD",
+                    "0x9B0899d420244855577F38bEDa6b9E94b699291D",
+                    "0x5f64d9c81f5a30f4b29301401f96138792dc5f58",
+                    "0x9672ddb0502cbea47da7edfcd5212063fb3de0a5",
+                    "0x5f8215ee653cb7225c741c7aa8591468d1f158b8"
+                ]
+            },
+            {
+                "symbol": "CRV",
+                "address": "0xD533a949740bb3306d119CC777fa900bA034cd52",
+                "valid_withdrawal_addresses": [
+                    "0x43dc53e0b5786677d100b431fd80d8e2f5a5ec65",
+                    "0x27bffb0f09c18539f9a47a39958bb149fe42a155",
+                    "0x7f030dded85c2672a84b3b33528f57babbdcf7e4",
+                    "0xe71cab44917bf40b072b47138a76006558cb29c6",
+                    "0xcfb7E94D71aB3C65479dacD9d8f2159184Ca17ED",
+                    "0xFF0CEfDbd6bf757cc0CC361ddfBdE432186Ccaa6",
+                    "0x07B6c7bC3d7dc0f36133b542eA51aA7Ac560E974",
+                    "0xC4c945CBC846A3cC43C1F2eAc555EE9d86A7fcd3",
+                    "0x8BEe7340304a051B16ceCee05fB8c999Db3b65eD",
+                    "0x5C2aB5dC71CED4d3A07F048dC9c068DfD4fC4D53",
+                    "0x5f64d9c81f5a30f4b29301401f96138792dc5f58",
+                    "0x9672ddb0502cbea47da7edfcd5212063fb3de0a5",
+                    "0x5f8215ee653cb7225c741c7aa8591468d1f158b8"
+                ]
+            },
+            {
+                "symbol": "DYDX",
+                "address": "0x92D6C1e31e14520e676a687F0a93788B716BEff5",
+                "valid_withdrawal_addresses": [
+                    "0x43dc53e0b5786677d100b431fd80d8e2f5a5ec65",
+                    "0x27bffb0f09c18539f9a47a39958bb149fe42a155",
+                    "0xe71cab44917bf40b072b47138a76006558cb29c6",
+                    "0xcfb7E94D71aB3C65479dacD9d8f2159184Ca17ED",
+                    "0xFF0CEfDbd6bf757cc0CC361ddfBdE432186Ccaa6",
+                    "0x07B6c7bC3d7dc0f36133b542eA51aA7Ac560E974",
+                    "0x8BEe7340304a051B16ceCee05fB8c999Db3b65eD",
+                    "0x5f64d9c81f5a30f4b29301401f96138792dc5f58",
+                    "0x9672ddb0502cbea47da7edfcd5212063fb3de0a5",
+                    "0x5f8215ee653cb7225c741c7aa8591468d1f158b8"
+                ]
+            },
+            {
+                "symbol": "LQTY",
+                "address": "0x6DEA81C8171D0bA574754EF6F8b412F2Ed88c54D",
+                "valid_withdrawal_addresses": [
+                    "0x27bffb0f09c18539f9a47a39958bb149fe42a155",
+                    "0xcfb7E94D71aB3C65479dacD9d8f2159184Ca17ED",
+                    "0x07B6c7bC3d7dc0f36133b542eA51aA7Ac560E974",
+                    "0x8BEe7340304a051B16ceCee05fB8c999Db3b65eD",
+                    "0x9D4AF201c5E5EADC7a095112927a7EB267a8ebD9",
+                    "0x5f64d9c81f5a30f4b29301401f96138792dc5f58",
+                    "0x9672ddb0502cbea47da7edfcd5212063fb3de0a5",
+                    "0x5f8215ee653cb7225c741c7aa8591468d1f158b8"
+                ]
+            },
+            {
+                "symbol": "MANA",
+                "address": "0x0F5D2fB29fb7d3CFeE444a200298f468908cC942",
+                "valid_withdrawal_addresses": [
+                    "0x43dc53e0b5786677d100b431fd80d8e2f5a5ec65",
+                    "0x27bffb0f09c18539f9a47a39958bb149fe42a155",
+                    "0x7f030dded85c2672a84b3b33528f57babbdcf7e4",
+                    "0xe71cab44917bf40b072b47138a76006558cb29c6",
+                    "0xcfb7E94D71aB3C65479dacD9d8f2159184Ca17ED",
+                    "0x07B6c7bC3d7dc0f36133b542eA51aA7Ac560E974",
+                    "0xC4c945CBC846A3cC43C1F2eAc555EE9d86A7fcd3",
+                    "0x8BEe7340304a051B16ceCee05fB8c999Db3b65eD",
+                    "0x962138E9bdbb0FF59B7aBAC4F668dAf998b00cdc",
+                    "0x5f64d9c81f5a30f4b29301401f96138792dc5f58",
+                    "0x9672ddb0502cbea47da7edfcd5212063fb3de0a5",
+                    "0x5f8215ee653cb7225c741c7aa8591468d1f158b8"
+                ]
+            },
+            {
+                "symbol": "MEME",
+                "address": "0xb131f4A55907B10d1F0A50d8ab8FA09EC342cd74",
+                "valid_withdrawal_addresses": [
+                    "0x27bffb0f09c18539f9a47a39958bb149fe42a155",
+                    "0xe71cab44917bf40b072b47138a76006558cb29c6",
+                    "0x07B6c7bC3d7dc0f36133b542eA51aA7Ac560E974",
+                    "0x8BEe7340304a051B16ceCee05fB8c999Db3b65eD",
+                    "0x5f64d9c81f5a30f4b29301401f96138792dc5f58",
+                    "0x9672ddb0502cbea47da7edfcd5212063fb3de0a5",
+                    "0x5f8215ee653cb7225c741c7aa8591468d1f158b8"
+                ]
+            },
+            {
+                "symbol": "RNDR",
+                "address": "0x6De037ef9aD2725EB40118Bb1702EBb27e4Aeb24",
+                "valid_withdrawal_addresses": [
+                    "0x43dc53e0b5786677d100b431fd80d8e2f5a5ec65",
+                    "0x27bffb0f09c18539f9a47a39958bb149fe42a155",
+                    "0xe71cab44917bf40b072b47138a76006558cb29c6",
+                    "0xcfb7E94D71aB3C65479dacD9d8f2159184Ca17ED",
+                    "0x07B6c7bC3d7dc0f36133b542eA51aA7Ac560E974",
+                    "0x8BEe7340304a051B16ceCee05fB8c999Db3b65eD",
+                    "0x6FCaF941b53E7351973d8Bf2e2c11f61be4b7Fd7",
+                    "0x5f64d9c81f5a30f4b29301401f96138792dc5f58",
+                    "0x9672ddb0502cbea47da7edfcd5212063fb3de0a5",
+                    "0x5f8215ee653cb7225c741c7aa8591468d1f158b8"
+                ]
+            },
             {
                 "symbol": "AGIX",
                 "address": "0x5B7533812759B45C2B44C19e320ba2cD2681b542",
-=======
-
-            {
-                "symbol": "BLUR",
-                "address": "0x5283D291DBCF85356A21bA090E6db59121208b44",
->>>>>>> a3ab5928
-                "valid_withdrawal_addresses": [
-                    "0x43dc53e0b5786677d100b431fd80d8e2f5a5ec65",
-                    "0x27bffb0f09c18539f9a47a39958bb149fe42a155",
-                    "0xe71cab44917bf40b072b47138a76006558cb29c6",
-                    "0xcfb7E94D71aB3C65479dacD9d8f2159184Ca17ED",
-                    "0x07B6c7bC3d7dc0f36133b542eA51aA7Ac560E974",
-<<<<<<< HEAD
-                    "0x8BEe7340304a051B16ceCee05fB8c999Db3b65eD",
-=======
-                    "0xC4c945CBC846A3cC43C1F2eAc555EE9d86A7fcd3",
-                    "0x8BEe7340304a051B16ceCee05fB8c999Db3b65eD",
-                    "0x9B0899d420244855577F38bEDa6b9E94b699291D",
->>>>>>> a3ab5928
-                    "0x5f64d9c81f5a30f4b29301401f96138792dc5f58",
-                    "0x9672ddb0502cbea47da7edfcd5212063fb3de0a5",
-                    "0x5f8215ee653cb7225c741c7aa8591468d1f158b8"
-                ]
-            },
-            {
-<<<<<<< HEAD
+                "valid_withdrawal_addresses": [
+                    "0x43dc53e0b5786677d100b431fd80d8e2f5a5ec65",
+                    "0x27bffb0f09c18539f9a47a39958bb149fe42a155",
+                    "0xe71cab44917bf40b072b47138a76006558cb29c6",
+                    "0xcfb7E94D71aB3C65479dacD9d8f2159184Ca17ED",
+                    "0x07B6c7bC3d7dc0f36133b542eA51aA7Ac560E974",
+                    "0x8BEe7340304a051B16ceCee05fB8c999Db3b65eD",
+                    "0x5f64d9c81f5a30f4b29301401f96138792dc5f58",
+                    "0x9672ddb0502cbea47da7edfcd5212063fb3de0a5",
+                    "0x5f8215ee653cb7225c741c7aa8591468d1f158b8"
+                ]
+            },
+            {
                 "symbol": "APE",
                 "address": "0x4d224452801ACEd8B2F0aebE155379bb5D594381",
                 "valid_withdrawal_addresses": [
                     "0x43dc53e0b5786677d100b431fd80d8e2f5a5ec65",
                     "0x27bffb0f09c18539f9a47a39958bb149fe42a155",
                     "0x2A0CE75A67353Ad5E3DBD28C4cd5bd862CB6A82B",
-=======
-                "symbol": "CRV",
-                "address": "0xD533a949740bb3306d119CC777fa900bA034cd52",
-                "valid_withdrawal_addresses": [
-                    "0x43dc53e0b5786677d100b431fd80d8e2f5a5ec65",
-                    "0x27bffb0f09c18539f9a47a39958bb149fe42a155",
-                    "0x7f030dded85c2672a84b3b33528f57babbdcf7e4",
->>>>>>> a3ab5928
-                    "0xe71cab44917bf40b072b47138a76006558cb29c6",
-                    "0xcfb7E94D71aB3C65479dacD9d8f2159184Ca17ED",
-                    "0xFF0CEfDbd6bf757cc0CC361ddfBdE432186Ccaa6",
-                    "0x07B6c7bC3d7dc0f36133b542eA51aA7Ac560E974",
-                    "0xC4c945CBC846A3cC43C1F2eAc555EE9d86A7fcd3",
-                    "0x8BEe7340304a051B16ceCee05fB8c999Db3b65eD",
-<<<<<<< HEAD
+                    "0xe71cab44917bf40b072b47138a76006558cb29c6",
+                    "0xcfb7E94D71aB3C65479dacD9d8f2159184Ca17ED",
+                    "0xFF0CEfDbd6bf757cc0CC361ddfBdE432186Ccaa6",
+                    "0x07B6c7bC3d7dc0f36133b542eA51aA7Ac560E974",
+                    "0xC4c945CBC846A3cC43C1F2eAc555EE9d86A7fcd3",
+                    "0x8BEe7340304a051B16ceCee05fB8c999Db3b65eD",
                     "0x782eccA529cb33c5BD2B26297142143C5cf01509",
                     "0x5f64d9c81f5a30f4b29301401f96138792dc5f58",
                     "0x9672ddb0502cbea47da7edfcd5212063fb3de0a5",
@@ -432,36 +522,21 @@
             {
                 "symbol": "IMX",
                 "address": "0xF57e7e7C23978C3cAEC3C3548E3D615c346e79fF",
-=======
-                    "0x5C2aB5dC71CED4d3A07F048dC9c068DfD4fC4D53",
-                    "0x5f64d9c81f5a30f4b29301401f96138792dc5f58",
-                    "0x9672ddb0502cbea47da7edfcd5212063fb3de0a5",
-                    "0x5f8215ee653cb7225c741c7aa8591468d1f158b8"
-                ]
-            },
-            {
-                "symbol": "DYDX",
-                "address": "0x92D6C1e31e14520e676a687F0a93788B716BEff5",
->>>>>>> a3ab5928
-                "valid_withdrawal_addresses": [
-                    "0x43dc53e0b5786677d100b431fd80d8e2f5a5ec65",
-                    "0x27bffb0f09c18539f9a47a39958bb149fe42a155",
-                    "0xe71cab44917bf40b072b47138a76006558cb29c6",
-                    "0xcfb7E94D71aB3C65479dacD9d8f2159184Ca17ED",
-                    "0xFF0CEfDbd6bf757cc0CC361ddfBdE432186Ccaa6",
-                    "0x07B6c7bC3d7dc0f36133b542eA51aA7Ac560E974",
-                    "0x8BEe7340304a051B16ceCee05fB8c999Db3b65eD",
-<<<<<<< HEAD
+                "valid_withdrawal_addresses": [
+                    "0x43dc53e0b5786677d100b431fd80d8e2f5a5ec65",
+                    "0x27bffb0f09c18539f9a47a39958bb149fe42a155",
+                    "0xe71cab44917bf40b072b47138a76006558cb29c6",
+                    "0xcfb7E94D71aB3C65479dacD9d8f2159184Ca17ED",
+                    "0xFF0CEfDbd6bf757cc0CC361ddfBdE432186Ccaa6",
+                    "0x07B6c7bC3d7dc0f36133b542eA51aA7Ac560E974",
+                    "0x8BEe7340304a051B16ceCee05fB8c999Db3b65eD",
                     "0x2aB4405d13ef735aD65C4b2472bc1b4Afe9627aC",
-=======
->>>>>>> a3ab5928
-                    "0x5f64d9c81f5a30f4b29301401f96138792dc5f58",
-                    "0x9672ddb0502cbea47da7edfcd5212063fb3de0a5",
-                    "0x5f8215ee653cb7225c741c7aa8591468d1f158b8"
-                ]
-            },
-            {
-<<<<<<< HEAD
+                    "0x5f64d9c81f5a30f4b29301401f96138792dc5f58",
+                    "0x9672ddb0502cbea47da7edfcd5212063fb3de0a5",
+                    "0x5f8215ee653cb7225c741c7aa8591468d1f158b8"
+                ]
+            },
+            {
                 "symbol": "INJ",
                 "address": "0xe28b3B32B6c345A34Ff64674606124Dd5Aceca30",
                 "valid_withdrawal_addresses": [
@@ -479,67 +554,30 @@
                 "valid_withdrawal_addresses": [
                     "0x43dc53e0b5786677d100b431fd80d8e2f5a5ec65",
                     "0x27bffb0f09c18539f9a47a39958bb149fe42a155",
-=======
-                "symbol": "LQTY",
-                "address": "0x6DEA81C8171D0bA574754EF6F8b412F2Ed88c54D",
-                "valid_withdrawal_addresses": [
-                    "0x27bffb0f09c18539f9a47a39958bb149fe42a155",
-                    "0xcfb7E94D71aB3C65479dacD9d8f2159184Ca17ED",
-                    "0x07B6c7bC3d7dc0f36133b542eA51aA7Ac560E974",
-                    "0x8BEe7340304a051B16ceCee05fB8c999Db3b65eD",
-                    "0x9D4AF201c5E5EADC7a095112927a7EB267a8ebD9",
-                    "0x5f64d9c81f5a30f4b29301401f96138792dc5f58",
-                    "0x9672ddb0502cbea47da7edfcd5212063fb3de0a5",
-                    "0x5f8215ee653cb7225c741c7aa8591468d1f158b8"
-                ]
-            },
-            {
-                "symbol": "MANA",
-                "address": "0x0F5D2fB29fb7d3CFeE444a200298f468908cC942",
-                "valid_withdrawal_addresses": [
-                    "0x43dc53e0b5786677d100b431fd80d8e2f5a5ec65",
-                    "0x27bffb0f09c18539f9a47a39958bb149fe42a155",
-                    "0x7f030dded85c2672a84b3b33528f57babbdcf7e4",
->>>>>>> a3ab5928
-                    "0xe71cab44917bf40b072b47138a76006558cb29c6",
-                    "0xcfb7E94D71aB3C65479dacD9d8f2159184Ca17ED",
-                    "0x07B6c7bC3d7dc0f36133b542eA51aA7Ac560E974",
-                    "0xC4c945CBC846A3cC43C1F2eAc555EE9d86A7fcd3",
-                    "0x8BEe7340304a051B16ceCee05fB8c999Db3b65eD",
-<<<<<<< HEAD
-                    "0x5C2aB5dC71CED4d3A07F048dC9c068DfD4fC4D53",
-=======
-                    "0x962138E9bdbb0FF59B7aBAC4F668dAf998b00cdc",
-                    "0x5f64d9c81f5a30f4b29301401f96138792dc5f58",
-                    "0x9672ddb0502cbea47da7edfcd5212063fb3de0a5",
->>>>>>> a3ab5928
-                    "0x5f8215ee653cb7225c741c7aa8591468d1f158b8"
-                ]
-            },
-            {
-<<<<<<< HEAD
+                    "0xe71cab44917bf40b072b47138a76006558cb29c6",
+                    "0xcfb7E94D71aB3C65479dacD9d8f2159184Ca17ED",
+                    "0x07B6c7bC3d7dc0f36133b542eA51aA7Ac560E974",
+                    "0xC4c945CBC846A3cC43C1F2eAc555EE9d86A7fcd3",
+                    "0x8BEe7340304a051B16ceCee05fB8c999Db3b65eD",
+                    "0x5C2aB5dC71CED4d3A07F048dC9c068DfD4fC4D53",
+                    "0x5f8215ee653cb7225c741c7aa8591468d1f158b8"
+                ]
+            },
+            {
                 "symbol": "LOOKS",
                 "address": "0xf4d2888d29d722226fafa5d9b24f9164c092421e",
                 "valid_withdrawal_addresses": [
                     "0x43dc53e0b5786677d100b431fd80d8e2f5a5ec65",
                     "0xe71cab44917bf40b072b47138a76006558cb29c6",
                     "0xFF0CEfDbd6bf757cc0CC361ddfBdE432186Ccaa6",
-=======
-                "symbol": "MEME",
-                "address": "0xb131f4A55907B10d1F0A50d8ab8FA09EC342cd74",
-                "valid_withdrawal_addresses": [
-                    "0x27bffb0f09c18539f9a47a39958bb149fe42a155",
-                    "0xe71cab44917bf40b072b47138a76006558cb29c6",
->>>>>>> a3ab5928
-                    "0x07B6c7bC3d7dc0f36133b542eA51aA7Ac560E974",
-                    "0x8BEe7340304a051B16ceCee05fB8c999Db3b65eD",
-                    "0x5f64d9c81f5a30f4b29301401f96138792dc5f58",
-                    "0x9672ddb0502cbea47da7edfcd5212063fb3de0a5",
-                    "0x5f8215ee653cb7225c741c7aa8591468d1f158b8"
-                ]
-            },
-            {
-<<<<<<< HEAD
+                    "0x07B6c7bC3d7dc0f36133b542eA51aA7Ac560E974",
+                    "0x8BEe7340304a051B16ceCee05fB8c999Db3b65eD",
+                    "0x5f64d9c81f5a30f4b29301401f96138792dc5f58",
+                    "0x9672ddb0502cbea47da7edfcd5212063fb3de0a5",
+                    "0x5f8215ee653cb7225c741c7aa8591468d1f158b8"
+                ]
+            },
+            {
                 "symbol": "MKR",
                 "address": "0x9f8f72aa9304c8b593d555f12ef6589cc3a579a2",
                 "valid_withdrawal_addresses": [
@@ -551,18 +589,6 @@
                     "0xC4c945CBC846A3cC43C1F2eAc555EE9d86A7fcd3",
                     "0x8BEe7340304a051B16ceCee05fB8c999Db3b65eD",
                     "0x054d429948Ec486013bCaf4F00391182B86A2a55",
-=======
-                "symbol": "RNDR",
-                "address": "0x6De037ef9aD2725EB40118Bb1702EBb27e4Aeb24",
-                "valid_withdrawal_addresses": [
-                    "0x43dc53e0b5786677d100b431fd80d8e2f5a5ec65",
-                    "0x27bffb0f09c18539f9a47a39958bb149fe42a155",
-                    "0xe71cab44917bf40b072b47138a76006558cb29c6",
-                    "0xcfb7E94D71aB3C65479dacD9d8f2159184Ca17ED",
-                    "0x07B6c7bC3d7dc0f36133b542eA51aA7Ac560E974",
-                    "0x8BEe7340304a051B16ceCee05fB8c999Db3b65eD",
-                    "0x6FCaF941b53E7351973d8Bf2e2c11f61be4b7Fd7",
->>>>>>> a3ab5928
                     "0x5f64d9c81f5a30f4b29301401f96138792dc5f58",
                     "0x9672ddb0502cbea47da7edfcd5212063fb3de0a5",
                     "0x5f8215ee653cb7225c741c7aa8591468d1f158b8"
